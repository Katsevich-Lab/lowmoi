#' Load whole odm
#'
#' Loads data from disk into memory by cell.
#'
#' @param odm an ondisc_matrix object
#' @param csc_format load in cell-accessible, CSC format (TRUE) or feature-accessible, CSR format (FALSE)?
#'
#' @return an in-memory matrix
#' @export
load_whole_odm <- function(odm, csc_format = TRUE) {
  x <- odm@ondisc_matrix
  x_dim <- dim(x)
  index_on_cell <- csc_format
  subset_vector <- ondisc:::get_subset_vector(x, index_on_cell)
  if (identical(subset_vector, NA_integer_)) {
    subset_vector <- seq(1, if (index_on_cell) x_dim[2] else x_dim[1])
  }
  out <- ondisc:::return_spMatrix_from_index(x@h5_file, subset_vector,
                                             index_on_cell, x@logical_mat, x@underlying_dimension)
  second_subset <- ondisc:::get_subset_vector(x, !index_on_cell)
  if (!identical(second_subset, NA_integer_)) {
    out <- if (index_on_cell)
      out[second_subset, , drop = FALSE]
    else out[, second_subset, drop = FALSE]
  }
  row.names(out) <- ondisc::get_feature_ids(odm)
  colnames(out) <- ondisc::get_cell_barcodes(odm)
  return(out)
}



#' Load dataset modality
#'
#' @param data_fp (relative) file path to dataset modality
#' @param offsite_dir the SCETPRE2 offsite directory
#'
#' @return the (QC'ed) ODM
#' @export
#'
#' @examples
#' \dontrun{
#' schraivogel_enhancer_ground_truth_tapseq_gene <-
#' load_dataset_modality("schraivogel/ground_truth_tapseq/gene")
#' }
load_dataset_modality <- function(data_fp, offsite_dir = .get_config_path("LOCAL_SCEPTRE2_DATA_DIR")) {
  modality_dir <- paste0(offsite_dir, "data/", data_fp)
  odm <- ondisc::read_odm(odm_fp = paste0(modality_dir, "/matrix.odm"),
                          metadata_fp = paste0(modality_dir, "/metadata_qc.rds"))
 return(odm)
}


#' Load dataset multimodal
#'
#' @param paper_fp (relative) file path to paper modality
#' @param offsite_dir the SCETPRE2 offsite directory
#'
#' @return the (QC'ed) multimodal ODM
#' @export
#'
#' @examples
#' \dontrun{
#' schraivogel_enhancer_screen_chr11 <-
#' load_dataset_multimodal("schraivogel/enhancer_screen_chr11")
#' }
load_dataset_multimodal <- function(paper_fp, offsite_dir = .get_config_path("LOCAL_SCEPTRE2_DATA_DIR")) {
  paper_dir <- paste0(offsite_dir, "data/", paper_fp, "/")
  modalities <- list.files(paper_dir)
  modalities <- modalities[modalities != "multimodal_metadata.rds"]
  odm_fps <- sapply(X = modalities, FUN = function(modality) paste0(paper_dir, modality, "/matrix.odm")) |> unname()
  multimodal_metadata_fp <- paste0(paper_dir, "multimodal_metadata.rds")
  ondisc::read_multimodal_odm(odm_fps, multimodal_metadata_fp)
}

#' Get data method RAM matrix from small result
#'
#' @param res the result data frame
#' @param p_increase multiplicative factor by which to increase RAM
#'
#' @return NULL (prints matrix to console)
#' @export
get_data_method_ram_matrix_from_small_result <- function(res, p_increase = 1.1) {
  summary <- res |>
    dplyr::group_by(dataset, method) |>
    dplyr::summarize(max_ram = max_ram[1]) |>
    dplyr::ungroup() |>
    tidyr::pivot_wider(names_from = "method", values_from = "max_ram") |>
    dplyr::arrange(dataset)

  ram_df <- summary |> dplyr::select(-dataset)
  ram_df_boost <- (p_increase * ram_df) |> ceiling()
  ram_df_boost <- ram_df_boost[, sort(colnames(ram_df_boost)), drop = FALSE]

  out_str <- "["
  for (i in 1:nrow(ram_df_boost)) {
    out_str <- paste0(out_str, "[", paste0(ram_df_boost[i,], collapse = ", "), "]", if (i == nrow(ram_df_boost)) "]" else ",", "\n")
  }
  cat(out_str)
}


#' Get sparse matrix pieces
#'
#' @param csc_mat a sparse matrix in CSC format
#'
#' @return a list containing x, i, p, Dim(1), and Dim(2) (in that order)
get_sparse_matrix_pieces <- function(csc_mat) {
  list(csc_mat@x, csc_mat@i, csc_mat@p, csc_mat@Dim[1], csc_mat@Dim[2])
}


#' Get the name of a gRNA dataset
#'
#' @param dataset_name the name of a dataset in paper/experiment/modality format
#' @param gRNA_modality the name of the gRNA modality, one of "assignment" or "expression"
#'
#' @return the name of the gRNA dataset in paper/experiment/modality format
#' @export
get_gRNA_dataset_name <- function(dataset_name, gRNA_modality) {
  paste0(sub('/[^/]*$', '', dataset_name), "/grna_", gRNA_modality)
}


#' Get undercover groups
#'
#' Produce a list of undercover groups given a list of NTCs.
#'
#' @param ntc_names a vector of NTC names
#' @param group_size size of the undercover groups
#' @param partition_count number of undercover groups to generate
#'
#' @return a vector of comma-separated undercover groups
#' @export
get_undercover_groups <- function(ntc_names, group_size, partition_count) {
  set.seed(4)
  n_ntcs <- length(ntc_names)
  total_possible_paritions <- choose(n_ntcs, group_size)
  if (partition_count > total_possible_paritions) stop("partition_count exceeds the total number of possible partitions.")
  my_undercover_groups <- character()
  ntc_names_copy <- ntc_names
  repeat {
    while (length(ntc_names_copy) >= group_size) {
      curr_grp <- sample(x = ntc_names_copy,
                         size = group_size,
                         replace = FALSE)
      curr_grp_string <- curr_grp |> sort() |> paste0(collapse = ",")
      if (!(curr_grp_string %in% my_undercover_groups)) {
        my_undercover_groups <- c(my_undercover_groups, curr_grp_string)
      }
      ntc_names_copy <- ntc_names_copy[!(ntc_names_copy %in% curr_grp)]
    }
    if (length (my_undercover_groups) >= partition_count) break()
    ntc_names_copy <- ntc_names
  }
  return(my_undercover_groups[seq(1, partition_count)])
}


#' Get gRNA assignments via max operation
#'
#' @param gRNA_odm a gRNA ODM;
#'
#' @return a vector of gRNA IDs obtained by applying a column-wise max operation to the gRNA ODM.
get_gRNA_assignments_via_max_op <- function(gRNA_odm) {
  ret <- gRNA_odm |>
    load_whole_odm() |>
    apply(MARGIN = 2, FUN = function(col) names(which.max(col))) |>
    unname()
  return(ret)
}


#' Get target assignments via max operation
#'
#' @param gRNA_odm a gRNA ODM
#'
#' @return a vector of "targets" obtained by applying a column-wise max operation to the gRNA ODM;
#' the target is present as a column of the feature covariate matrix of the gRNA ODM.
#' @export
#'
#' @examples
#' \dontrun{
#' gRNA_odm <- load_dataset_modality("schraivogel/ground_truth_tapseq/grna_assignment")
#' get_target_assignments_via_max_op(gRNA_odm)
#' }
get_target_assignments_via_max_op <- function(gRNA_odm) {
  gRNA_feature_covariates <- gRNA_odm |> ondisc::get_feature_covariates()
  gRNA_to_target_map <- stats::setNames(row.names(gRNA_feature_covariates), gRNA_feature_covariates$target)
  gRNA_assignments <- get_gRNA_assignments_via_max_op(gRNA_odm)
  gRNA_targets <- names(gRNA_to_target_map)[match(x = gRNA_assignments, table = gRNA_to_target_map)]
  return(gRNA_targets)
}


#' Get library sizes
#'
#' Gets the cell-wise library sizes from a response ODM (either "n_umis" or "n_fragments", as appropriate)
#'
#' @param response_odm a response ODM
#'
#' @return a vector of cell library sizes
get_library_sizes <- function(response_odm) {
  cell_covariates <- response_odm |> ondisc::get_cell_covariates()
  lib_size_cov <- if ("n_umis" %in% colnames(cell_covariates)) {
    "n_umis"
  } else if ("n_fragments" %in% colnames(cell_covariates)) {
    "n_fragments"
  } else {
    stop("Neither n_umis nor n_fragments are columns of the cell covariates matrix of response_odm.")
  }
  cell_covariates[[lib_size_cov]]
}

<<<<<<< HEAD

#' Read all modalities
#'
#' @param paper name of the paper to load
#' @param dataset name of the dataset within the paper to load
#' @param sceptre2_data_dir location of the sceptre2 data directory
#'
#' @return a multimodal odm for the specified paper/dataset
#' @export
read_all_modalities <- function(paper, dataset, sceptre2_data_dir = paste0(.get_config_path("LOCAL_SCEPTRE2_DATA_DIR"), "data/")) {
  dataset_dir <- paste0(sceptre2_data_dir, paper, "/", dataset)
  modality_vect <- list.files(dataset_dir)
  odm_list <- list()
  for (modality in modality_vect) {
    odm_dir <- paste0(dataset_dir, "/", modality, "/")
    curr_odm <- read_odm(odm_fp = paste0(odm_dir, "matrix.odm"),
                         metadata_fp = paste0(odm_dir, "metadata_orig.rds"))
    odm_list <- c(odm_list, curr_odm)
  }
  names(odm_list) <- modality_vect
  ret <- multimodal_ondisc_matrix(odm_list)
  return(ret)
=======
#' Get dataset for perturbation propensity analysis
#'
#' Get dataset for perturbation propensity analysis.
#'
#' @param paper "frangieh", "papalexi", etc.
#' @param dataset "ifn_gamma", "eccite_screen", etc.
#'
#' @return Data frame that contains the gRNA assignments and technical covariates.
#' @export
get_data_for_pert_prop <- function(paper, dataset){
  # get gRNA ODM
  grna_fp <- paste0(paper, "/", dataset, "/grna_assignment")
  grna_odm <- lowmoi::load_dataset_modality(data_fp = grna_fp)

  # get response ODM
  if (paper == "liscovitch") {
    response_fp <- paste0(paper, "/", dataset, "/chromatin")
  } else {
    response_fp <- paste0(paper, "/", dataset, "/gene")
  }
  response_odm <- lowmoi::load_dataset_modality(data_fp = response_fp)

  # get list of NTC gRNAs
  ntcs <- grna_odm |>
    ondisc::get_feature_covariates() |>
    dplyr::filter(target == "non-targeting") |>
    rownames() |>
    unique()

  # get the gRNA assigned to each cell
  assigned_grnas_df <- grna_odm |>
    ondisc::get_cell_covariates() |>
    dplyr::select(assigned_gRNA)

  # get a logical vector of whether a cell was assigned an NTC
  ntc_cells <- assigned_grnas_df |>
    dplyr::mutate(ntc = assigned_gRNA %in% ntcs) |>
    dplyr::pull(ntc)

  # restrict assigned gRNAs to cells with an NTC
  assigned_grnas <- assigned_grnas_df[ntc_cells, , drop = F] |> dplyr::pull(assigned_gRNA)

  # extract cell covariates from gene ODM, and restrict attention to cells with NTC
  cell_covariates <- response_odm[, ntc_cells] |> ondisc::get_cell_covariates()

  # append assigned_grnas column to cell_covariates
  df <- cell_covariates |>
    dplyr::mutate(assigned_grna = assigned_grnas)

  # return
  df
>>>>>>> 75c1e77b
}<|MERGE_RESOLUTION|>--- conflicted
+++ resolved
@@ -212,7 +212,6 @@
   cell_covariates[[lib_size_cov]]
 }
 
-<<<<<<< HEAD
 
 #' Read all modalities
 #'
@@ -235,7 +234,9 @@
   names(odm_list) <- modality_vect
   ret <- multimodal_ondisc_matrix(odm_list)
   return(ret)
-=======
+}
+
+
 #' Get dataset for perturbation propensity analysis
 #'
 #' Get dataset for perturbation propensity analysis.
@@ -287,5 +288,4 @@
 
   # return
   df
->>>>>>> 75c1e77b
 }