--- conflicted
+++ resolved
@@ -23,13 +23,6 @@
   }) |> Matrix::t()
   gRNA_mat_t_bin <- methods::as(gRNA_mat_t_bin, "dgCMatrix") == 1
   gRNA_names <- colnames(gRNA_mat_t)
-<<<<<<< HEAD
-=======
-
-  # load the python functions
-  retic <- reticulate::py_run_file(system.file("python", "mimosca.py", package = "lowmoi"))
-
->>>>>>> 1361b11d
   # apply mimosca
   unique_gRNAs <- as.character(unique(response_gRNA_group_pairs$gRNA_group))
   res_list <- lapply(unique_gRNAs, function(curr_gRNA) {
@@ -63,16 +56,4 @@
   response_mat <- load_whole_odm(response_odm)
   out <- get_dense_array(get_sparse_matrix_pieces(response_mat))
   return(out)
-<<<<<<< HEAD
-}
-
-#' Get sparse matrix pieces
-#'
-#' @param csc_mat a sparse matrix in CSC format
-#'
-#' @return a list containing x, i, p, Dim(1), and Dim(2) (in that order)
-get_sparse_matrix_pieces <- function(csc_mat) {
-  list(csc_mat@x, csc_mat@i, csc_mat@p, csc_mat@Dim[1], csc_mat@Dim[2])
-=======
->>>>>>> 1361b11d
 }